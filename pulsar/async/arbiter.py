--- conflicted
+++ resolved
@@ -1,318 +1,314 @@
-from time import time
-import os
-import sys
-import signal
-from multiprocessing import current_process
-from multiprocessing.queues import Empty
-
-import pulsar
-from pulsar.utils import system
-from pulsar.utils.tools import Pidfile
-from pulsar.utils.security import gen_unique_id
-from pulsar import HaltServer
-
-from .defer import itervalues, iteritems, multi_async, async
-from .actor import Actor, ACTOR_STATES,  ACTOR_TERMINATE_TIMEOUT,\
-                     ACTOR_STOPPING_LOOPS
-from .monitor import PoolMixin, _spawn_actor
-from .access import get_actor, set_actor
-from . import proxy
-
-try:    #pragma nocover
-    import queue
-except ImportError: #pragma nocover
-    import Queue as queue
-ThreadQueue = queue.Queue
-
-
-process_global = pulsar.process_global
-
-__all__ = ['arbiter', 'spawn', 'Arbiter', 'ThreadQueue']
-
-
-def arbiter(commands_set=None, **params):
-    '''Obtain the arbiter instance.'''
-    arbiter = get_actor()
-    if arbiter is None:
-        # Create the arbiter
-        cset = set(proxy.actor_commands)
-        cset.update(proxy.arbiter_commands)
-        cset.update(commands_set or ())
-        return set_actor(_spawn_actor(Arbiter, commands_set=cset, **params))
-    elif isinstance(arbiter, Actor) and arbiter.is_arbiter():
-        return arbiter
-
-
-def spawn(cfg=None, **kwargs):
-    '''Spawn a new :class:`Actor` and return an :class:`ActorProxyDeferred`.
-This method can be used from any :class:`Actor`.
-If not in the :class:`Arbiter` domain,
-the method send a request to the :class:`Arbiter` to spawn a new actor, once
-the arbiter creates the actor it returns the proxy to the original caller.
-
-**Parameter kwargs**
-
-These optional parameters are:
-    * *actorcls* a custom :class:`Actor` subclass.
-    * *aid* the actor id
-    * *commands_set* the set of :ref:`remote commands <api-remote_commands>`
-      the :class:`Actor` can respond to.
-    
-:rtype: an :class:`ActorProxyDeferred`.
-
-A typical usage::
-
-    >>> a = spawn()
-    >>> a.aid
-    'ba42b02b'
-    >>> a.called
-    True
-    >>> p = a.result
-    >>> p.address
-    ('127.0.0.1', 46691)
-    '''
-    aid = gen_unique_id()[:8]
-    kwargs['aid'] = aid
-    actor = get_actor()
-    # The actor is not the Arbiter domain.
-    # We send a message to the Arbiter to spawn a new Actor
-    if not isinstance(actor, Arbiter):
-        msg = actor.send('arbiter', 'spawn', **kwargs)\
-                            .add_callback(actor.link_actor)
-        return proxy.ActorProxyDeferred(aid, msg)
-    else:
-        return actor.spawn(**kwargs)
-
-    
-class Arbiter(PoolMixin, Actor):
-    '''The Arbiter is a special :class:`Monitor`. It is used as singletone
-in the main process and it manages one or more :class:`Monitor`.
-It runs the main :class:`IOLoop` of your concurrent application.
-It is the equivalent of the gunicorn_ arbiter, the twisted_ reactor
-and the tornado_ eventloop.
-
-Users access the arbiter by the high level api::
-
-    import pulsar
-
-    arbiter = pulsar.arbiter()
-
-.. _gunicorn: http://gunicorn.org/
-.. _twisted: http://twistedmatrix.com/trac/
-.. _tornado: http://www.tornadoweb.org/
-'''
-    pidfile = None
-    restarted = False
-    EXIT_SIGNALS = (signal.SIGINT, signal.SIGTERM,
-                    signal.SIGABRT, system.SIGQUIT)
-
-    ############################################################################
-    # ARBITER HIGH LEVEL API
-    ############################################################################
-    def is_arbiter(self):
-        return True
-
-    def add_monitor(self, monitor_class, monitor_name, **params):
-        '''Add a new :class:`Monitor` to the :class:`Arbiter`.
-
-:parameter monitor_class: a :class:`pulsar.Monitor` class.
-:parameter monitor_name: a unique name for the monitor.
-:parameter kwargs: dictionary of key-valued parameters for the monitor.
-:rtype: an instance of a :class:`pulsar.Monitor`.'''
-        if monitor_name in self.monitors:
-            raise KeyError('Monitor "{0}" already available'\
-                           .format(monitor_name))
-        params['name'] = monitor_name
-        m = self.spawn(monitor_class, **params)
-        self.linked_actors[m.aid] = m
-        self.monitors[m.name] = m
-        return m
-
-    def isprocess(self):
-        return True
-
-    def get_all_monitors(self):
-        '''A dictionary of all :class:`Monitor` in the arbiter'''
-        return dict(((mon.name, mon.proxy) for mon in\
-                      itervalues(self.monitors) if mon.mailbox))
-
-    @multi_async
-    def close_monitors(self):
-        '''Close all :class:`Monitor` at once.'''
-        for pool in list(itervalues(self.monitors)):
-            yield pool.stop(True)
-
-    def on_info(self, data):
-        monitors = [p.info() for p in itervalues(self.monitors)]
-        server = data.pop('actor')
-        server.update({'version': pulsar.__version__,
-                       'name': pulsar.SERVER_NAME,
-                       'number_of_monitors': len(self.monitors),
-                       'number_of_actors': len(self.managed_actors)})
-        server.pop('is_process', None)
-        server.pop('ppid', None)
-        server.pop('actor_id', None)
-        server.pop('age', None)
-        data['server'] = server
-        data['workers'] = [a.info for a in itervalues(self.managed_actors)]
-        data['monitors'] = monitors
-        return data
-
-    ############################################################################
-    # OVERRIDE ACTOR HOOKS
-    ############################################################################
-    def on_init(self, **kwargs):
-        testing = kwargs.pop('__test_arbiter__',False)
-        if not testing:
-            if current_process().daemon:
-                raise pulsar.PulsarException(
-                        'Cannot create the arbiter in a daemon process')
-            if isinstance(get_actor(), self.__class__):
-                raise pulsar.PulsarException('Arbiter already created')
-            os.environ["SERVER_SOFTWARE"] = pulsar.SERVER_SOFTWARE
-        if self.cfg.daemon: #pragma    nocover
-            system.daemonize()
-        self.signal_queue = ThreadQueue()
-        return PoolMixin.on_init(self, **kwargs)
-
-    def on_start(self):
-        pidfile = self.cfg.pidfile
-        if pidfile is not None:
-            p = Pidfile(pidfile)
-            p.create(self.pid)
-            self.pidfile = p
-
-    def on_task(self):
-        '''Override the :class:`Actor.on_task` callback to perform the
-arbiter tasks at every iteration in the event loop.'''
-        if self.restarted:
-            self.stop(exit_code=self.exit_code)
-        if not self._arbiter_task():
-            self.manage_actors()
-            for m in list(itervalues(self.monitors)):
-                if m.started():
-                    if not m.running():
-                        self.logger.info('Removing monitor %s', m)
-                        self.monitors.pop(m.name)
-                else:
-                    m.start()
-        try:
-            self.cfg.arbiter_task(self)
-        except:
-            pass
-
-    def manage_actor(self, actor):
-        '''If an actor failed to notify itself to the arbiter for more than
-the timeout. Stop the arbiter.'''
-        if self.running() and actor.notified:
-            gap = time() - actor.notified
+from time import time
+import os
+import sys
+import signal
+from multiprocessing import current_process
+from multiprocessing.queues import Empty
+
+import pulsar
+from pulsar.utils import system
+from pulsar.utils.tools import Pidfile
+from pulsar.utils.security import gen_unique_id
+from pulsar import HaltServer
+
+from .defer import itervalues, iteritems, multi_async, async
+from .actor import Actor, ACTOR_STATES,  ACTOR_TERMINATE_TIMEOUT,\
+                     ACTOR_STOPPING_LOOPS
+from .monitor import PoolMixin, _spawn_actor
+from .access import get_actor, set_actor
+from . import proxy
+
+try:    #pragma nocover
+    import queue
+except ImportError: #pragma nocover
+    import Queue as queue
+ThreadQueue = queue.Queue
+
+
+process_global = pulsar.process_global
+
+__all__ = ['arbiter', 'spawn', 'Arbiter', 'ThreadQueue']
+
+
+def arbiter(commands_set=None, **params):
+    '''Obtain the arbiter instance.'''
+    arbiter = get_actor()
+    if arbiter is None:
+        # Create the arbiter
+        cset = set(proxy.actor_commands)
+        cset.update(proxy.arbiter_commands)
+        cset.update(commands_set or ())
+        return set_actor(_spawn_actor(Arbiter, commands_set=cset, **params))
+    elif isinstance(arbiter, Actor) and arbiter.is_arbiter():
+        return arbiter
+
+
+def spawn(cfg=None, **kwargs):
+    '''Spawn a new :class:`Actor` and return an :class:`ActorProxyDeferred`.
+This method can be used from any :class:`Actor`.
+If not in the :class:`Arbiter` domain,
+the method send a request to the :class:`Arbiter` to spawn a new actor, once
+the arbiter creates the actor it returns the proxy to the original caller.
+
+**Parameter kwargs**
+
+These optional parameters are:
+    * *actorcls* a custom :class:`Actor` subclass.
+    * *aid* the actor id
+    * *commands_set* the set of :ref:`remote commands <api-remote_commands>`
+      the :class:`Actor` can respond to.
+    
+:rtype: an :class:`ActorProxyDeferred`.
+
+A typical usage::
+
+    >>> a = spawn()
+    >>> a.aid
+    'ba42b02b'
+    >>> a.called
+    True
+    >>> p = a.result
+    >>> p.address
+    ('127.0.0.1', 46691)
+    '''
+    aid = gen_unique_id()[:8]
+    kwargs['aid'] = aid
+    actor = get_actor()
+    # The actor is not the Arbiter domain.
+    # We send a message to the Arbiter to spawn a new Actor
+    if not isinstance(actor, Arbiter):
+        msg = actor.send('arbiter', 'spawn', **kwargs)\
+                            .add_callback(actor.link_actor)
+        return proxy.ActorProxyDeferred(aid, msg)
+    else:
+        return actor.spawn(**kwargs)
+
+    
+class Arbiter(PoolMixin, Actor):
+    '''The Arbiter is a special :class:`Monitor`. It is used as singletone
+in the main process and it manages one or more :class:`Monitor`.
+It runs the main :class:`IOLoop` of your concurrent application.
+It is the equivalent of the gunicorn_ arbiter, the twisted_ reactor
+and the tornado_ eventloop.
+
+Users access the arbiter by the high level api::
+
+    import pulsar
+
+    arbiter = pulsar.arbiter()
+
+.. _gunicorn: http://gunicorn.org/
+.. _twisted: http://twistedmatrix.com/trac/
+.. _tornado: http://www.tornadoweb.org/
+'''
+    pidfile = None
+    restarted = False
+    EXIT_SIGNALS = (signal.SIGINT, signal.SIGTERM,
+                    signal.SIGABRT, system.SIGQUIT)
+
+    ############################################################################
+    # ARBITER HIGH LEVEL API
+    ############################################################################
+    def is_arbiter(self):
+        return True
+
+    def add_monitor(self, monitor_class, monitor_name, **params):
+        '''Add a new :class:`Monitor` to the :class:`Arbiter`.
+
+:parameter monitor_class: a :class:`pulsar.Monitor` class.
+:parameter monitor_name: a unique name for the monitor.
+:parameter kwargs: dictionary of key-valued parameters for the monitor.
+:rtype: an instance of a :class:`pulsar.Monitor`.'''
+        if monitor_name in self.monitors:
+            raise KeyError('Monitor "{0}" already available'\
+                           .format(monitor_name))
+        params['name'] = monitor_name
+        m = self.spawn(monitor_class, **params)
+        self.linked_actors[m.aid] = m
+        self.monitors[m.name] = m
+        return m
+
+    def isprocess(self):
+        return True
+
+    def get_all_monitors(self):
+        '''A dictionary of all :class:`Monitor` in the arbiter'''
+        return dict(((mon.name, mon.proxy) for mon in\
+                      itervalues(self.monitors) if mon.mailbox))
+
+    @multi_async
+    def close_monitors(self):
+        '''Close all :class:`Monitor` at once.'''
+        for pool in list(itervalues(self.monitors)):
+            yield pool.stop(True)
+
+    def on_info(self, data):
+        monitors = [p.info() for p in itervalues(self.monitors)]
+        server = data.pop('actor')
+        server.update({'version': pulsar.__version__,
+                       'name': pulsar.SERVER_NAME,
+                       'number_of_monitors': len(self.monitors),
+                       'number_of_actors': len(self.managed_actors)})
+        server.pop('is_process', None)
+        server.pop('ppid', None)
+        server.pop('actor_id', None)
+        server.pop('age', None)
+        data['server'] = server
+        data['workers'] = [a.info for a in itervalues(self.managed_actors)]
+        data['monitors'] = monitors
+        return data
+
+    ############################################################################
+    # OVERRIDE ACTOR HOOKS
+    ############################################################################
+    def on_init(self, **kwargs):
+        testing = kwargs.pop('__test_arbiter__',False)
+        if not testing:
+            if current_process().daemon:
+                raise pulsar.PulsarException(
+                        'Cannot create the arbiter in a daemon process')
+            if isinstance(get_actor(), self.__class__):
+                raise pulsar.PulsarException('Arbiter already created')
+            os.environ["SERVER_SOFTWARE"] = pulsar.SERVER_SOFTWARE
+        if self.cfg.daemon: #pragma    nocover
+            system.daemonize()
+        self.signal_queue = ThreadQueue()
+        return PoolMixin.on_init(self, **kwargs)
+
+    def on_start(self):
+        pidfile = self.cfg.pidfile
+        if pidfile is not None:
+            p = Pidfile(pidfile)
+            p.create(self.pid)
+            self.pidfile = p
+
+    def on_task(self):
+        '''Override the :class:`Actor.on_task` callback to perform the
+arbiter tasks at every iteration in the event loop.'''
+        if self.restarted:
+            self.stop(exit_code=self.exit_code)
+        if not self._arbiter_task():
+            self.manage_actors()
+            for m in list(itervalues(self.monitors)):
+                if m.started():
+                    if not m.running():
+                        self.logger.info('Removing monitor %s', m)
+                        self.monitors.pop(m.name)
+                else:
+                    m.start()
+        try:
+            self.cfg.arbiter_task(self)
+        except:
+            pass
+
+    def manage_actor(self, actor):
+        '''If an actor failed to notify itself to the arbiter for more than
+the timeout. Stop the arbiter.'''
+        if self.running() and actor.notified:
+            gap = time() - actor.notified
             if gap > actor.cfg.timeout:
-<<<<<<< HEAD
-                if actor.stopping_loops < self.STOPPING_LOOPS:
-=======
                 if actor.stopping_loops < ACTOR_STOPPING_LOOPS:
->>>>>>> bf905358
-                    if not actor.stopping_loops:
-                        self.logger.info('Stopping %s. Timeout.', actor)
-                        self.send(actor, 'stop')
-                    actor.stopping_loops += 1
-                else:
-                    self.logger.warn('Terminating %s. Timeout.', actor)
-                    actor.terminate()
-                    actor.join(ACTOR_TERMINATE_TIMEOUT)
-
-    @async()
-    def on_stop(self):
-        '''Stop the pools the message queue and remaining actors.'''
-        if not self.ioloop.running():
-            for pool in list(itervalues(self.monitors)):
-                pool.state = ACTOR_STATES.STOPPING
-            self.state = ACTOR_STATES.RUN
-            self.restarted = True
-            self.ioloop.start()
-        else:
-            self.state = ACTOR_STATES.STOPPING
-            yield self.close_monitors()
-            yield self.close_actors()
-            yield self._close_message_queue()
-    
-    def on_exit(self):
-        self.logger.info("Shutting down server.")
-        p = self.pidfile
-        if p is not None:
-            p.unlink()
-        if self.managed_actors:
-            self.state = ACTOR_STATES.TERMINATE
-        if self.exit_code is not None:
-            sys.exit(self.exit_code)
-
-    ############################################################################
-    # INTERNALS
-    ############################################################################
-
-    def _run(self):
-        """\
-        Initialize the arbiter. Start listening and set pidfile if needed.
-        """
-        self._on_run()
-        try:
-            self.cfg.when_ready(self)
-        except:
-            pass
-        try:
-            self.ioloop.start()
-        except HaltServer as e:
-            self._halt(reason=str(e), code=e.signal)
-        except (KeyboardInterrupt, SystemExit) as e:
-            self._halt(e.__class__.__name__)
-        except:
-            self._halt(code=1)
-
-    def _halt(self, reason=None, code=None):
-        #halt the arbiter. If there no signal ``sig`` it is an unexpected exit
-        if not self.closed():
-            if not reason:
-                reason = "Unhandled exception in main loop."
-                self.logger.critical(reason, exc_info=True)
-            else:
-                self.logger.info(reason)
-            self.stop(True, exit_code=code)
-
-    def _close_message_queue(self):
-        return
-
-    def _arbiter_task(self):
-        '''Called by the Event loop to perform the signal handling from the
-signal queue'''
-        sig = None
-        while True:
-            try:
-                sig = self.signal_queue.get(timeout=0.01)
-            except (Empty, IOError):
-                break
-            if sig not in system.SIG_NAMES:
-                self.logger.info("Ignoring unknown signal: %s", sig)
-                sig = None
-            else:
-                signame = system.SIG_NAMES.get(sig)
-                if sig in self.EXIT_SIGNALS:
-                    raise HaltServer('Received Signal %s.' % signame, sig)
-                handler = getattr(self, "signal_%s" % signame.lower(), None)
-                if not handler:
-                    self.logger.debug('No Handle for signal "%s".', signame)
-                    sig = None
-                else:
-                    self.logger.info("Handling signal: %s", signame)
-                    sig = handler()
-        return sig
-
-    def signal(self, sig, frame=None):
-        signame = system.SIG_NAMES.get(sig, None)
-        if signame:
-            if self.ioloop.running():
-                self.logger.debug('Received and queueing signal %s.', signame)
-                self.signal_queue.put(sig)
-                self.ioloop.wake()
-        else:
-            self.logger.debug('Received unknown signal "%s". Skipping.', sig)
-
+                    if not actor.stopping_loops:
+                        self.logger.info('Stopping %s. Timeout.', actor)
+                        self.send(actor, 'stop')
+                    actor.stopping_loops += 1
+                else:
+                    self.logger.warn('Terminating %s. Timeout.', actor)
+                    actor.terminate()
+                    actor.join(ACTOR_TERMINATE_TIMEOUT)
+
+    @async()
+    def on_stop(self):
+        '''Stop the pools the message queue and remaining actors.'''
+        if not self.ioloop.running():
+            for pool in list(itervalues(self.monitors)):
+                pool.state = ACTOR_STATES.STOPPING
+            self.state = ACTOR_STATES.RUN
+            self.restarted = True
+            self.ioloop.start()
+        else:
+            self.state = ACTOR_STATES.STOPPING
+            yield self.close_monitors()
+            yield self.close_actors()
+            yield self._close_message_queue()
+    
+    def on_exit(self):
+        self.logger.info("Shutting down server.")
+        p = self.pidfile
+        if p is not None:
+            p.unlink()
+        if self.managed_actors:
+            self.state = ACTOR_STATES.TERMINATE
+        if self.exit_code is not None:
+            sys.exit(self.exit_code)
+
+    ############################################################################
+    # INTERNALS
+    ############################################################################
+
+    def _run(self):
+        """\
+        Initialize the arbiter. Start listening and set pidfile if needed.
+        """
+        self._on_run()
+        try:
+            self.cfg.when_ready(self)
+        except:
+            pass
+        try:
+            self.ioloop.start()
+        except HaltServer as e:
+            self._halt(reason=str(e), code=e.signal)
+        except (KeyboardInterrupt, SystemExit) as e:
+            self._halt(e.__class__.__name__)
+        except:
+            self._halt(code=1)
+
+    def _halt(self, reason=None, code=None):
+        #halt the arbiter. If there no signal ``sig`` it is an unexpected exit
+        if not self.closed():
+            if not reason:
+                reason = "Unhandled exception in main loop."
+                self.logger.critical(reason, exc_info=True)
+            else:
+                self.logger.info(reason)
+            self.stop(True, exit_code=code)
+
+    def _close_message_queue(self):
+        return
+
+    def _arbiter_task(self):
+        '''Called by the Event loop to perform the signal handling from the
+signal queue'''
+        sig = None
+        while True:
+            try:
+                sig = self.signal_queue.get(timeout=0.01)
+            except (Empty, IOError):
+                break
+            if sig not in system.SIG_NAMES:
+                self.logger.info("Ignoring unknown signal: %s", sig)
+                sig = None
+            else:
+                signame = system.SIG_NAMES.get(sig)
+                if sig in self.EXIT_SIGNALS:
+                    raise HaltServer('Received Signal %s.' % signame, sig)
+                handler = getattr(self, "signal_%s" % signame.lower(), None)
+                if not handler:
+                    self.logger.debug('No Handle for signal "%s".', signame)
+                    sig = None
+                else:
+                    self.logger.info("Handling signal: %s", signame)
+                    sig = handler()
+        return sig
+
+    def signal(self, sig, frame=None):
+        signame = system.SIG_NAMES.get(sig, None)
+        if signame:
+            if self.ioloop.running():
+                self.logger.debug('Received and queueing signal %s.', signame)
+                self.signal_queue.put(sig)
+                self.ioloop.wake()
+        else:
+            self.logger.debug('Received unknown signal "%s". Skipping.', sig)
+