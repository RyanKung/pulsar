--- conflicted
+++ resolved
@@ -15,15 +15,6 @@
     @run_on_arbiter
     def testSimpleSpawn(self):
         '''Test start and stop for a standard actor on the arbiter domain.'''
-<<<<<<< HEAD
-        yield self.spawn(impl=self.impl)
-        a = self.a
-        self.assertTrue(isinstance(a, pulsar.ActorProxy))
-        #self.assertTrue(a.is_alive())
-        #self.assertEqual(a.impl.impl,self.impl)
-        yield self.stop()
-    testStartStop.run_on_arbiter = True
-=======
         yield self.spawn()
         proxy = self.a
         arbiter = pulsar.get_actor()
@@ -50,7 +41,6 @@
         yield self.async.assertEqual(actor.send(proxy, 'ping'), 'pong')
         yield self.async.assertEqual(actor.send(proxy, 'echo', 'Hello!'),
                                      'Hello!')
->>>>>>> 2fbd71a9
         
     def testPasswordProtected(self):
         yield self.spawn(cfg={'password': 'bla', 'param': 1})
