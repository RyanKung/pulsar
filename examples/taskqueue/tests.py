'''Tests the "taskqueue" example.'''
from time import time, sleep
from datetime import datetime, timedelta

import pulsar
from pulsar.apps import tasks, rpc
from pulsar.apps.test import test_server
from pulsar.utils.timeutils import timedelta_seconds
from pulsar.utils.test import test

from .manage import createTaskQueue, server


CODE_TEST = '''\
import time
def task_function(N = 10, lag = 0.1):
    time.sleep(lag)
    return N*N
'''
        

class TestTaskQueueMeta(test.TestCase):
    concurrency = 'process'
    
    @classmethod
    def setUpClass(cls):
        s = test_server(createTaskQueue,
                        concurrency = cls.concurrency,
                        name = 'tq')
        r,outcome = cls.worker.run_on_arbiter(s)
        yield r
        cls.app = outcome.result
        
    @classmethod
    def tearDownClass(cls):
        return cls.worker.arbiter.send(cls.worker,'kill_actor',cls.app.mid)
    
    def tq(self):
        import pulsar
        arbiter = pulsar.arbiter()
        self.assertTrue(len(arbiter.monitors)>=2)
        monitor = arbiter.monitors.get('tq')
        self.assertEqual(monitor.name,'tq')
        self.assertTrue(monitor.running())
        return monitor
        
    def testMeta(self):
        '''Tests meta attributes of taskqueue'''
        tq = self.tq()
        app = tq.app
        self.assertTrue(app.registry)
        scheduler = app.scheduler
        self.assertTrue(scheduler.entries)
        job = app.registry['runpycode']
        self.assertEqual(job.type,'regular')
        self.assertTrue(job.can_overlap)
        id = job.make_task_id((),{})
        self.assertTrue(id)
        self.assertNotEqual(id,job.make_task_id((),{}))
    testMeta.run_on_arbiter = True
    
    def testIdNotOverlap(self):
        '''Check `make_task_id` when `can_overlap` attribute is set to False.'''
        from examples.taskqueue.sampletasks.sampletasks import NotOverLap
        job = NotOverLap()
        self.assertEqual(job.type,'regular')
        self.assertFalse(job.can_overlap)
        #
        id = job.make_task_id((),{})
        self.assertTrue(id)
        self.assertEqual(id,job.make_task_id((),{}))
        #
        id = job.make_task_id((10,'bla'),{'p':45})
        self.assertTrue(id)
        self.assertEqual(id,job.make_task_id((10,'bla'),{'p':45}))
        #
        id = job.make_task_id((),{'p':45,'c':'bla'})
        self.assertTrue(id)
        self.assertEqual(id,job.make_task_id((),{'p':45,'c':'bla'}))
        self.assertNotEqual(id,job.make_task_id((),{'p':45,'d':'bla'}))
        self.assertNotEqual(id,job.make_task_id((),{'p':45,'c':'blas'}))
        
    def testNotOverlap(self):
        tq = self.tq()
        app = tq.app
        self.assertTrue('notoverlap' in app.registry)
        r1 = app.scheduler.queue_task(tq, 'notoverlap', (1,), {})
        self.assertFalse(r1.needs_queuing())
        self.assertTrue(r1._queued)
        id = r1.id
        r2 = app.scheduler.queue_task(tq, 'notoverlap', (1,), {})
        self.assertFalse(r2._queued)
        self.assertEqual(id,r2.id)
    testNotOverlap.run_on_arbiter = True
        
    def testApplicationSimple(self):
        '''Here we test the application only, not the queue mechanism
implemented by the monitor and workers.'''
        # create a request
        tq = self.tq()
        app = tq.app
        self.assertTrue('runpycode' in app.registry)
        r = app.scheduler.queue_task(tq, 'runpycode', (CODE_TEST,), {'N': 10})
        self.assertTrue(r)
        self.assertTrue(r.id)
        self.assertTrue(r.time_executed)
        self.assertEqual(r.args,(CODE_TEST,))
        self.assertEqual(r.kwargs,{'N': 10})
        while not r.done():
            yield pulsar.NOT_DONE # Give a chance to perform the task
            r = app.task_class.get_task(r.id)
        self.assertTrue(r.time_start)
        self.assertTrue(r.status,tasks.SUCCESS)
        self.assertEqual(r.result,100)
        self.assertTrue(r.time_end)
        self.assertTrue(r.time_end>r.time_start)
        d = timedelta_seconds(r.duration())
        self.assertTrue(d > 0.1)
    testApplicationSimple.run_on_arbiter = True
        
    def testApplicationSimpleError(self):
        tq = self.tq()
        app = tq.app
        r = app.scheduler.queue_task(tq, 'runpycode', (CODE_TEST,),{'N': 'bla'})
        self.assertTrue(r)
        self.assertTrue(r.id)
        self.assertTrue(r.time_executed)
        self.assertEqual(r.args,(CODE_TEST,))
        self.assertEqual(r.kwargs,{'N': 'bla'})
        while not r.done():
            yield pulsar.NOT_DONE # Give a chance to perform the task
            r = app.task_class.get_task(r.id)
        self.assertTrue(r.time_start)
        self.assertTrue(r.status,tasks.FAILURE)
        self.assertTrue(r.result.startswith("can't multiply sequence"))
        self.assertTrue(r.time_end)
        self.assertTrue(r.time_end>r.time_start)
        d = timedelta_seconds(r.duration())
        self.assertTrue(d > 0.1)
    testApplicationSimpleError.run_on_arbiter = True
        
    def testTimeout(self):
        '''we set an expire to the task'''
        tq = self.tq()
        app = tq.app
        r = app.scheduler.queue_task(tq, 'runpycode',
                                     (CODE_TEST,),{'N': 2, 'lag': 2},
                                     expiry=time())
        while not r.done():
            yield pulsar.NOT_DONE # Give a chance to perform the task
            r = app.task_class.get_task(r.id)
        self.assertTrue(r.timeout)
        self.assertEqual(r.status,tasks.REVOKED)
    testTimeout.run_on_arbiter = True    
        
    def testCheckNextRun(self):
        tq = self.tq()
        app = tq.app
        scheduler = app.scheduler
        scheduler.tick(tq)
        self.assertTrue(scheduler.next_run > datetime.now())
        #now = datetime.now() + timedelta(hours = 1)
        #scheduler.tick(tq,now)
    testCheckNextRun.run_on_arbiter = True    
        
    #def testRunning(self):
    #    ff = self.tq.scheduler.entries['sampletasks.fastandfurious']
    #    nr = ff.total_run_count
    #    self.assertTrue(nr)
        #self.sleep(5)
        #self.assertTrue(ff.total_run_count > nr)


<<<<<<< HEAD
class TestTaskRpc(test.TestCase):
    '''Test the Rpc and Taskqueue server, including rpc commands
in the TaskQueueRpcMixin class'''
=======

class TestTaskRpc(test.TestCase):
    '''Test a task queue with an RPC server'''
>>>>>>> f5654314
    concurrency = 'process'
    timeout = 3
    
    @classmethod
    def setUpClass(cls):
<<<<<<< HEAD
        name = 'testtask_'+cls.concurrency
        name_rpc = name + '_rpc'
        s = test_server(server,
                        name = name,
                        bind = '127.0.0.1:0',
                        concurrency = cls.concurrency,
                        parse_console = False)
        r,outcome = cls.worker.run_on_arbiter(s)
        yield r
        cls._name = name
        cls._name_rpc = name_rpc
        cls.app = outcome.result
        cls.uri = 'http://{0}:{1}'.format(*cls.app.address)
        
    @classmethod
    def tearDownClass(cls):
        yield cls.worker.arbiter.send(cls.worker,'kill_actor',cls._name)
        yield cls.worker.arbiter.send(cls.worker,'kill_actor',cls._name_rpc)
=======
        s = test_server(server,
                        concurrency = cls.concurrency,
                        bind = '127.0.0.1:0',
                        name = 'tqrpc')
        r,outcome = cls.worker.run_on_arbiter(s)
        yield r
        app = outcome.result
        cls.uri = 'http://{0}:{1}'.format(app.address)
>>>>>>> f5654314
        
    @classmethod
    def tearDownClass(cls):
        return cls.worker.arbiter.send(cls.worker,'kill_actor','tqrpc')
    
    def setUp(self):
<<<<<<< HEAD
        self.p = rpc.JsonProxy(self.uri, timeout = self.timeout)
        
    def testPing(self):
        r = self.p.ping()
        self.assertEqual(r,'pong')
        
    def testTaskQueueLink(self):
        '''Check the task_queue_manager in the rpc handler.'''
        app = self.app
        self.assertEqual(app.name,self._name_rpc)
        callable = app.callable
        self.assertTrue(callable.handler.task_queue_manager)
        task_queue_manager = callable.handler.task_queue_manager
        self.assertEqual(task_queue_manager.name,self._name)
        
    def testRunPyCode(self):
        r = self.p.runpycode(code = CODE_TEST, N = 3)
=======
        self.p = rpc.JsonProxy(self.uri, timeout = 10)
        
    def testPing(self):
        r = self.p.ping()
        self.assertEqual(r,'pong')
         
    def __testCodeTaskRun(self):
        r = self.p.evalcode(code = CODE_TEST, N = 3)
>>>>>>> f5654314
        self.assertTrue(r)
        self.assertTrue(r['time_executed'])
        sleep(0.2)
        rr = self.p.get_task(id = r['id'])
        self.assertTrue(rr)
        self.assertEqual(rr['status'],tasks.SUCCESS)
        self.assertEqual(rr['result'],9)
        
<<<<<<< HEAD
    def testJobList(self):
        r = self.p.job_list()
        self.assertTrue(r)
        self.assertTrue(isinstance(r,list))
        d = dict(r)
        pycode = d['runpycode']
        self.assertEqual(pycode['type'],'regular')
        
    def testRunNewTask(self):
        r = self.p.run_new_task(jobname = 'addition', a = 40, b = 50)
        self.assertTrue(r)
        self.assertTrue(r['time_executed'])
        sleep(0.1)
        rr = self.p.get_task(id = r['id'])
        self.assertTrue(rr)
        self.assertEqual(rr['status'],tasks.SUCCESS)
        self.assertEqual(rr['result'],90)
        
    def testKillTaskWorker(self):
        r = self.p.server_info()
        m = dict(((m['name'],m) for m in r['monitors']))
        tq = m[self._name]
        worker = tq['workers'][0]
        aid = worker['aid']
        r = self.p.kill_actor(aid)
        self.assertTrue(r)
            

class TestTaskRpcThread(TestTaskRpc):
    concurrency = 'thread'
=======
    def _testActorLinks(self):
        s = self._server
        monitor = self.arbiter.monitors[s.mid]
        self.assertTrue(monitor.actor_links)
        app = monitor.actor_links['taskqueue']
        self.assertTrue(app.mid in self.arbiter.monitors)
        tmonitor = self.arbiter.monitors[app.mid]
        self.assertEqual(app,tmonitor.app)
          
    #def testEvalCode(self):
    #    r = self.p.evalcode(CODE_TEST,10)
    #    self.assertEqual(r,100)
    
>>>>>>> f5654314
    
    
class TestSchedulerEntry(test.TestCase):
        
    def _testAnchored(self, entry, delta):
        # First test is_due is False
        last_run_at = entry.scheduled_last_run_at
        now = last_run_at + delta 
        is_due, next_time_to_run = entry.is_due(now = now)
        self.assertFalse(is_due)
        next_run_at = last_run_at + entry.run_every
        seconds = timedelta_seconds(next_run_at - now)
        self.assertAlmostEqual(next_time_to_run,seconds,2)
        
        # Second test is_due is True
        now = next_run_at
        is_due, next_time_to_run = entry.is_due(now = now)
        self.assertTrue(is_due)
        self.assertEqual(next_time_to_run,timedelta_seconds(entry.run_every))
        
        # check the new entry
        new_entry = entry.next(now = now)
        self.assertEqual(new_entry.scheduled_last_run_at,last_run_at + entry.run_every)
            
    def _testAnchoredEveryHour(self):
        '''Test an hourly anchored task'''
        entry = self._setup_schedule(AnchoredEveryHour)[0]
        self.assertTrue(entry.anchor)
        
        last_run_at = entry.scheduled_last_run_at
        self.assertEqual(last_run_at.minute,entry.anchor.minute)
        self.assertEqual(last_run_at.second,entry.anchor.second)
        
        self._testAnchored(entry, timedelta(minutes = 1))
            
    def _testAnchoredEvery2seconds(self):
        entry = self._setup_schedule(AnchoredEvery2seconds)[0]
        self.assertTrue(entry.anchor)
        
        last_run_at = entry.scheduled_last_run_at
        mult = int(last_run_at.second/2)
        self.assertEqual(last_run_at.second,mult*2)
        
        self._testAnchored(entry, timedelta(seconds = 1))
        
<|MERGE_RESOLUTION|>--- conflicted
+++ resolved
@@ -1,349 +1,305 @@
-'''Tests the "taskqueue" example.'''
-from time import time, sleep
-from datetime import datetime, timedelta
+'''Tests the "taskqueue" example.'''
+from time import time, sleep
+from datetime import datetime, timedelta
+
+import pulsar
+from pulsar.apps import tasks, rpc
+from pulsar.apps.test import test_server
+from pulsar.utils.timeutils import timedelta_seconds
+from pulsar.utils.test import test
+
+from .manage import createTaskQueue, server
+
+
+CODE_TEST = '''\
+import time
+def task_function(N = 10, lag = 0.1):
+    time.sleep(lag)
+    return N*N
+'''
+        
+
+class TestTaskQueueMeta(test.TestCase):
+    concurrency = 'process'
+    
+    @classmethod
+    def setUpClass(cls):
+        s = test_server(createTaskQueue,
+                        concurrency = cls.concurrency,
+                        name = 'tq')
+        r,outcome = cls.worker.run_on_arbiter(s)
+        yield r
+        cls.app = outcome.result
+        
+    @classmethod
+    def tearDownClass(cls):
+        return cls.worker.arbiter.send(cls.worker,'kill_actor',cls.app.mid)
+    
+    def tq(self):
+        import pulsar
+        arbiter = pulsar.arbiter()
+        self.assertTrue(len(arbiter.monitors)>=2)
+        monitor = arbiter.monitors.get('tq')
+        self.assertEqual(monitor.name,'tq')
+        self.assertTrue(monitor.running())
+        return monitor
+        
+    def testMeta(self):
+        '''Tests meta attributes of taskqueue'''
+        tq = self.tq()
+        app = tq.app
+        self.assertTrue(app.registry)
+        scheduler = app.scheduler
+        self.assertTrue(scheduler.entries)
+        job = app.registry['runpycode']
+        self.assertEqual(job.type,'regular')
+        self.assertTrue(job.can_overlap)
+        id = job.make_task_id((),{})
+        self.assertTrue(id)
+        self.assertNotEqual(id,job.make_task_id((),{}))
+    testMeta.run_on_arbiter = True
+    
+    def testIdNotOverlap(self):
+        '''Check `make_task_id` when `can_overlap` attribute is set to False.'''
+        from examples.taskqueue.sampletasks.sampletasks import NotOverLap
+        job = NotOverLap()
+        self.assertEqual(job.type,'regular')
+        self.assertFalse(job.can_overlap)
+        #
+        id = job.make_task_id((),{})
+        self.assertTrue(id)
+        self.assertEqual(id,job.make_task_id((),{}))
+        #
+        id = job.make_task_id((10,'bla'),{'p':45})
+        self.assertTrue(id)
+        self.assertEqual(id,job.make_task_id((10,'bla'),{'p':45}))
+        #
+        id = job.make_task_id((),{'p':45,'c':'bla'})
+        self.assertTrue(id)
+        self.assertEqual(id,job.make_task_id((),{'p':45,'c':'bla'}))
+        self.assertNotEqual(id,job.make_task_id((),{'p':45,'d':'bla'}))
+        self.assertNotEqual(id,job.make_task_id((),{'p':45,'c':'blas'}))
+        
+    def testNotOverlap(self):
+        tq = self.tq()
+        app = tq.app
+        self.assertTrue('notoverlap' in app.registry)
+        r1 = app.scheduler.queue_task(tq, 'notoverlap', (1,), {})
+        self.assertFalse(r1.needs_queuing())
+        self.assertTrue(r1._queued)
+        id = r1.id
+        r2 = app.scheduler.queue_task(tq, 'notoverlap', (1,), {})
+        self.assertFalse(r2._queued)
+        self.assertEqual(id,r2.id)
+    testNotOverlap.run_on_arbiter = True
+        
+    def testApplicationSimple(self):
+        '''Here we test the application only, not the queue mechanism
+implemented by the monitor and workers.'''
+        # create a request
+        tq = self.tq()
+        app = tq.app
+        self.assertTrue('runpycode' in app.registry)
+        r = app.scheduler.queue_task(tq, 'runpycode', (CODE_TEST,), {'N': 10})
+        self.assertTrue(r)
+        self.assertTrue(r.id)
+        self.assertTrue(r.time_executed)
+        self.assertEqual(r.args,(CODE_TEST,))
+        self.assertEqual(r.kwargs,{'N': 10})
+        while not r.done():
+            yield pulsar.NOT_DONE # Give a chance to perform the task
+            r = app.task_class.get_task(r.id)
+        self.assertTrue(r.time_start)
+        self.assertTrue(r.status,tasks.SUCCESS)
+        self.assertEqual(r.result,100)
+        self.assertTrue(r.time_end)
+        self.assertTrue(r.time_end>r.time_start)
+        d = timedelta_seconds(r.duration())
+        self.assertTrue(d > 0.1)
+    testApplicationSimple.run_on_arbiter = True
+        
+    def testApplicationSimpleError(self):
+        tq = self.tq()
+        app = tq.app
+        r = app.scheduler.queue_task(tq, 'runpycode', (CODE_TEST,),{'N': 'bla'})
+        self.assertTrue(r)
+        self.assertTrue(r.id)
+        self.assertTrue(r.time_executed)
+        self.assertEqual(r.args,(CODE_TEST,))
+        self.assertEqual(r.kwargs,{'N': 'bla'})
+        while not r.done():
+            yield pulsar.NOT_DONE # Give a chance to perform the task
+            r = app.task_class.get_task(r.id)
+        self.assertTrue(r.time_start)
+        self.assertTrue(r.status,tasks.FAILURE)
+        self.assertTrue(r.result.startswith("can't multiply sequence"))
+        self.assertTrue(r.time_end)
+        self.assertTrue(r.time_end>r.time_start)
+        d = timedelta_seconds(r.duration())
+        self.assertTrue(d > 0.1)
+    testApplicationSimpleError.run_on_arbiter = True
+        
+    def testTimeout(self):
+        '''we set an expire to the task'''
+        tq = self.tq()
+        app = tq.app
+        r = app.scheduler.queue_task(tq, 'runpycode',
+                                     (CODE_TEST,),{'N': 2, 'lag': 2},
+                                     expiry=time())
+        while not r.done():
+            yield pulsar.NOT_DONE # Give a chance to perform the task
+            r = app.task_class.get_task(r.id)
+        self.assertTrue(r.timeout)
+        self.assertEqual(r.status,tasks.REVOKED)
+    testTimeout.run_on_arbiter = True    
+        
+    def testCheckNextRun(self):
+        tq = self.tq()
+        app = tq.app
+        scheduler = app.scheduler
+        scheduler.tick(tq)
+        self.assertTrue(scheduler.next_run > datetime.now())
+        #now = datetime.now() + timedelta(hours = 1)
+        #scheduler.tick(tq,now)
+    testCheckNextRun.run_on_arbiter = True    
+        
+    #def testRunning(self):
+    #    ff = self.tq.scheduler.entries['sampletasks.fastandfurious']
+    #    nr = ff.total_run_count
+    #    self.assertTrue(nr)
+        #self.sleep(5)
+        #self.assertTrue(ff.total_run_count > nr)
+
 
-import pulsar
-from pulsar.apps import tasks, rpc
-from pulsar.apps.test import test_server
-from pulsar.utils.timeutils import timedelta_seconds
-from pulsar.utils.test import test
-
-from .manage import createTaskQueue, server
-
-
-CODE_TEST = '''\
-import time
-def task_function(N = 10, lag = 0.1):
-    time.sleep(lag)
-    return N*N
-'''
+class TestTaskRpc(test.TestCase):
+    '''Test the Rpc and Taskqueue server, including rpc commands
+in the TaskQueueRpcMixin class'''
+    concurrency = 'process'
+    timeout = 3
+    
+    @classmethod
+    def setUpClass(cls):
+        name = 'testtask_'+cls.concurrency
+        name_rpc = name + '_rpc'
+        s = test_server(server,
+                        name = name,
+                        bind = '127.0.0.1:0',
+                        concurrency = cls.concurrency,
+                        parse_console = False)
+        r,outcome = cls.worker.run_on_arbiter(s)
+        yield r
+        cls._name = name
+        cls._name_rpc = name_rpc
+        cls.app = outcome.result
+        cls.uri = 'http://{0}:{1}'.format(*cls.app.address)
+        
+    @classmethod
+    def tearDownClass(cls):
+        yield cls.worker.arbiter.send(cls.worker,'kill_actor',cls._name)
+        yield cls.worker.arbiter.send(cls.worker,'kill_actor',cls._name_rpc)
+        
+    def setUp(self):
+        self.p = rpc.JsonProxy(self.uri, timeout = self.timeout)
+        
+    def testPing(self):
+        r = self.p.ping()
+        self.assertEqual(r,'pong')
+        
+    def testTaskQueueLink(self):
+        '''Check the task_queue_manager in the rpc handler.'''
+        app = self.app
+        self.assertEqual(app.name,self._name_rpc)
+        callable = app.callable
+        self.assertTrue(callable.handler.task_queue_manager)
+        task_queue_manager = callable.handler.task_queue_manager
+        self.assertEqual(task_queue_manager.name,self._name)
+        
+    def testPing(self):
+        r = self.p.ping()
+        self.assertEqual(r,'pong')
+        
+    def testRunPyCode(self):
+        r = self.p.runpycode(code = CODE_TEST, N = 3)
+        self.assertTrue(r)
+        self.assertTrue(r['time_executed'])
+        sleep(0.2)
+        rr = self.p.get_task(id = r['id'])
+        self.assertTrue(rr)
+        self.assertEqual(rr['status'],tasks.SUCCESS)
+        self.assertEqual(rr['result'],9)
         
-
-class TestTaskQueueMeta(test.TestCase):
-    concurrency = 'process'
-    
-    @classmethod
-    def setUpClass(cls):
-        s = test_server(createTaskQueue,
-                        concurrency = cls.concurrency,
-                        name = 'tq')
-        r,outcome = cls.worker.run_on_arbiter(s)
-        yield r
-        cls.app = outcome.result
-        
-    @classmethod
-    def tearDownClass(cls):
-        return cls.worker.arbiter.send(cls.worker,'kill_actor',cls.app.mid)
-    
-    def tq(self):
-        import pulsar
-        arbiter = pulsar.arbiter()
-        self.assertTrue(len(arbiter.monitors)>=2)
-        monitor = arbiter.monitors.get('tq')
-        self.assertEqual(monitor.name,'tq')
-        self.assertTrue(monitor.running())
-        return monitor
-        
-    def testMeta(self):
-        '''Tests meta attributes of taskqueue'''
-        tq = self.tq()
-        app = tq.app
-        self.assertTrue(app.registry)
-        scheduler = app.scheduler
-        self.assertTrue(scheduler.entries)
-        job = app.registry['runpycode']
-        self.assertEqual(job.type,'regular')
-        self.assertTrue(job.can_overlap)
-        id = job.make_task_id((),{})
-        self.assertTrue(id)
-        self.assertNotEqual(id,job.make_task_id((),{}))
-    testMeta.run_on_arbiter = True
-    
-    def testIdNotOverlap(self):
-        '''Check `make_task_id` when `can_overlap` attribute is set to False.'''
-        from examples.taskqueue.sampletasks.sampletasks import NotOverLap
-        job = NotOverLap()
-        self.assertEqual(job.type,'regular')
-        self.assertFalse(job.can_overlap)
-        #
-        id = job.make_task_id((),{})
-        self.assertTrue(id)
-        self.assertEqual(id,job.make_task_id((),{}))
-        #
-        id = job.make_task_id((10,'bla'),{'p':45})
-        self.assertTrue(id)
-        self.assertEqual(id,job.make_task_id((10,'bla'),{'p':45}))
-        #
-        id = job.make_task_id((),{'p':45,'c':'bla'})
-        self.assertTrue(id)
-        self.assertEqual(id,job.make_task_id((),{'p':45,'c':'bla'}))
-        self.assertNotEqual(id,job.make_task_id((),{'p':45,'d':'bla'}))
-        self.assertNotEqual(id,job.make_task_id((),{'p':45,'c':'blas'}))
-        
-    def testNotOverlap(self):
-        tq = self.tq()
-        app = tq.app
-        self.assertTrue('notoverlap' in app.registry)
-        r1 = app.scheduler.queue_task(tq, 'notoverlap', (1,), {})
-        self.assertFalse(r1.needs_queuing())
-        self.assertTrue(r1._queued)
-        id = r1.id
-        r2 = app.scheduler.queue_task(tq, 'notoverlap', (1,), {})
-        self.assertFalse(r2._queued)
-        self.assertEqual(id,r2.id)
-    testNotOverlap.run_on_arbiter = True
-        
-    def testApplicationSimple(self):
-        '''Here we test the application only, not the queue mechanism
-implemented by the monitor and workers.'''
-        # create a request
-        tq = self.tq()
-        app = tq.app
-        self.assertTrue('runpycode' in app.registry)
-        r = app.scheduler.queue_task(tq, 'runpycode', (CODE_TEST,), {'N': 10})
-        self.assertTrue(r)
-        self.assertTrue(r.id)
-        self.assertTrue(r.time_executed)
-        self.assertEqual(r.args,(CODE_TEST,))
-        self.assertEqual(r.kwargs,{'N': 10})
-        while not r.done():
-            yield pulsar.NOT_DONE # Give a chance to perform the task
-            r = app.task_class.get_task(r.id)
-        self.assertTrue(r.time_start)
-        self.assertTrue(r.status,tasks.SUCCESS)
-        self.assertEqual(r.result,100)
-        self.assertTrue(r.time_end)
-        self.assertTrue(r.time_end>r.time_start)
-        d = timedelta_seconds(r.duration())
-        self.assertTrue(d > 0.1)
-    testApplicationSimple.run_on_arbiter = True
-        
-    def testApplicationSimpleError(self):
-        tq = self.tq()
-        app = tq.app
-        r = app.scheduler.queue_task(tq, 'runpycode', (CODE_TEST,),{'N': 'bla'})
-        self.assertTrue(r)
-        self.assertTrue(r.id)
-        self.assertTrue(r.time_executed)
-        self.assertEqual(r.args,(CODE_TEST,))
-        self.assertEqual(r.kwargs,{'N': 'bla'})
-        while not r.done():
-            yield pulsar.NOT_DONE # Give a chance to perform the task
-            r = app.task_class.get_task(r.id)
-        self.assertTrue(r.time_start)
-        self.assertTrue(r.status,tasks.FAILURE)
-        self.assertTrue(r.result.startswith("can't multiply sequence"))
-        self.assertTrue(r.time_end)
-        self.assertTrue(r.time_end>r.time_start)
-        d = timedelta_seconds(r.duration())
-        self.assertTrue(d > 0.1)
-    testApplicationSimpleError.run_on_arbiter = True
-        
-    def testTimeout(self):
-        '''we set an expire to the task'''
-        tq = self.tq()
-        app = tq.app
-        r = app.scheduler.queue_task(tq, 'runpycode',
-                                     (CODE_TEST,),{'N': 2, 'lag': 2},
-                                     expiry=time())
-        while not r.done():
-            yield pulsar.NOT_DONE # Give a chance to perform the task
-            r = app.task_class.get_task(r.id)
-        self.assertTrue(r.timeout)
-        self.assertEqual(r.status,tasks.REVOKED)
-    testTimeout.run_on_arbiter = True    
-        
-    def testCheckNextRun(self):
-        tq = self.tq()
-        app = tq.app
-        scheduler = app.scheduler
-        scheduler.tick(tq)
-        self.assertTrue(scheduler.next_run > datetime.now())
-        #now = datetime.now() + timedelta(hours = 1)
-        #scheduler.tick(tq,now)
-    testCheckNextRun.run_on_arbiter = True    
-        
-    #def testRunning(self):
-    #    ff = self.tq.scheduler.entries['sampletasks.fastandfurious']
-    #    nr = ff.total_run_count
-    #    self.assertTrue(nr)
-        #self.sleep(5)
-        #self.assertTrue(ff.total_run_count > nr)
-
-
-<<<<<<< HEAD
-class TestTaskRpc(test.TestCase):
-    '''Test the Rpc and Taskqueue server, including rpc commands
-in the TaskQueueRpcMixin class'''
-=======
-
-class TestTaskRpc(test.TestCase):
-    '''Test a task queue with an RPC server'''
->>>>>>> f5654314
-    concurrency = 'process'
-    timeout = 3
-    
-    @classmethod
-    def setUpClass(cls):
-<<<<<<< HEAD
-        name = 'testtask_'+cls.concurrency
-        name_rpc = name + '_rpc'
-        s = test_server(server,
-                        name = name,
-                        bind = '127.0.0.1:0',
-                        concurrency = cls.concurrency,
-                        parse_console = False)
-        r,outcome = cls.worker.run_on_arbiter(s)
-        yield r
-        cls._name = name
-        cls._name_rpc = name_rpc
-        cls.app = outcome.result
-        cls.uri = 'http://{0}:{1}'.format(*cls.app.address)
-        
-    @classmethod
-    def tearDownClass(cls):
-        yield cls.worker.arbiter.send(cls.worker,'kill_actor',cls._name)
-        yield cls.worker.arbiter.send(cls.worker,'kill_actor',cls._name_rpc)
-=======
-        s = test_server(server,
-                        concurrency = cls.concurrency,
-                        bind = '127.0.0.1:0',
-                        name = 'tqrpc')
-        r,outcome = cls.worker.run_on_arbiter(s)
-        yield r
-        app = outcome.result
-        cls.uri = 'http://{0}:{1}'.format(app.address)
->>>>>>> f5654314
-        
-    @classmethod
-    def tearDownClass(cls):
-        return cls.worker.arbiter.send(cls.worker,'kill_actor','tqrpc')
-    
-    def setUp(self):
-<<<<<<< HEAD
-        self.p = rpc.JsonProxy(self.uri, timeout = self.timeout)
-        
-    def testPing(self):
-        r = self.p.ping()
-        self.assertEqual(r,'pong')
-        
-    def testTaskQueueLink(self):
-        '''Check the task_queue_manager in the rpc handler.'''
-        app = self.app
-        self.assertEqual(app.name,self._name_rpc)
-        callable = app.callable
-        self.assertTrue(callable.handler.task_queue_manager)
-        task_queue_manager = callable.handler.task_queue_manager
-        self.assertEqual(task_queue_manager.name,self._name)
-        
-    def testRunPyCode(self):
-        r = self.p.runpycode(code = CODE_TEST, N = 3)
-=======
-        self.p = rpc.JsonProxy(self.uri, timeout = 10)
-        
-    def testPing(self):
-        r = self.p.ping()
-        self.assertEqual(r,'pong')
-         
-    def __testCodeTaskRun(self):
-        r = self.p.evalcode(code = CODE_TEST, N = 3)
->>>>>>> f5654314
-        self.assertTrue(r)
-        self.assertTrue(r['time_executed'])
-        sleep(0.2)
-        rr = self.p.get_task(id = r['id'])
-        self.assertTrue(rr)
-        self.assertEqual(rr['status'],tasks.SUCCESS)
-        self.assertEqual(rr['result'],9)
-        
-<<<<<<< HEAD
-    def testJobList(self):
-        r = self.p.job_list()
-        self.assertTrue(r)
-        self.assertTrue(isinstance(r,list))
-        d = dict(r)
-        pycode = d['runpycode']
-        self.assertEqual(pycode['type'],'regular')
-        
-    def testRunNewTask(self):
-        r = self.p.run_new_task(jobname = 'addition', a = 40, b = 50)
-        self.assertTrue(r)
-        self.assertTrue(r['time_executed'])
-        sleep(0.1)
-        rr = self.p.get_task(id = r['id'])
-        self.assertTrue(rr)
-        self.assertEqual(rr['status'],tasks.SUCCESS)
-        self.assertEqual(rr['result'],90)
-        
-    def testKillTaskWorker(self):
-        r = self.p.server_info()
-        m = dict(((m['name'],m) for m in r['monitors']))
-        tq = m[self._name]
-        worker = tq['workers'][0]
-        aid = worker['aid']
-        r = self.p.kill_actor(aid)
-        self.assertTrue(r)
-            
-
-class TestTaskRpcThread(TestTaskRpc):
+    def testJobList(self):
+        r = self.p.job_list()
+        self.assertTrue(r)
+        self.assertTrue(isinstance(r,list))
+        d = dict(r)
+        pycode = d['runpycode']
+        self.assertEqual(pycode['type'],'regular')
+        
+    def testRunNewTask(self):
+        r = self.p.run_new_task(jobname = 'addition', a = 40, b = 50)
+        self.assertTrue(r)
+        self.assertTrue(r['time_executed'])
+        sleep(0.1)
+        rr = self.p.get_task(id = r['id'])
+        self.assertTrue(rr)
+        self.assertEqual(rr['status'],tasks.SUCCESS)
+        self.assertEqual(rr['result'],90)
+        
+    def testKillTaskWorker(self):
+        r = self.p.server_info()
+        m = dict(((m['name'],m) for m in r['monitors']))
+        tq = m[self._name]
+        worker = tq['workers'][0]
+        aid = worker['aid']
+        r = self.p.kill_actor(aid)
+        self.assertTrue(r)
+            
+
+class TestTaskRpcThread(TestTaskRpc):
     concurrency = 'thread'
-=======
-    def _testActorLinks(self):
-        s = self._server
-        monitor = self.arbiter.monitors[s.mid]
-        self.assertTrue(monitor.actor_links)
-        app = monitor.actor_links['taskqueue']
-        self.assertTrue(app.mid in self.arbiter.monitors)
-        tmonitor = self.arbiter.monitors[app.mid]
-        self.assertEqual(app,tmonitor.app)
-          
-    #def testEvalCode(self):
-    #    r = self.p.evalcode(CODE_TEST,10)
-    #    self.assertEqual(r,100)
-    
->>>>>>> f5654314
-    
-    
-class TestSchedulerEntry(test.TestCase):
-        
-    def _testAnchored(self, entry, delta):
-        # First test is_due is False
-        last_run_at = entry.scheduled_last_run_at
-        now = last_run_at + delta 
-        is_due, next_time_to_run = entry.is_due(now = now)
-        self.assertFalse(is_due)
-        next_run_at = last_run_at + entry.run_every
-        seconds = timedelta_seconds(next_run_at - now)
-        self.assertAlmostEqual(next_time_to_run,seconds,2)
-        
-        # Second test is_due is True
-        now = next_run_at
-        is_due, next_time_to_run = entry.is_due(now = now)
-        self.assertTrue(is_due)
-        self.assertEqual(next_time_to_run,timedelta_seconds(entry.run_every))
-        
-        # check the new entry
-        new_entry = entry.next(now = now)
-        self.assertEqual(new_entry.scheduled_last_run_at,last_run_at + entry.run_every)
-            
-    def _testAnchoredEveryHour(self):
-        '''Test an hourly anchored task'''
-        entry = self._setup_schedule(AnchoredEveryHour)[0]
-        self.assertTrue(entry.anchor)
-        
-        last_run_at = entry.scheduled_last_run_at
-        self.assertEqual(last_run_at.minute,entry.anchor.minute)
-        self.assertEqual(last_run_at.second,entry.anchor.second)
-        
-        self._testAnchored(entry, timedelta(minutes = 1))
-            
-    def _testAnchoredEvery2seconds(self):
-        entry = self._setup_schedule(AnchoredEvery2seconds)[0]
-        self.assertTrue(entry.anchor)
-        
-        last_run_at = entry.scheduled_last_run_at
-        mult = int(last_run_at.second/2)
-        self.assertEqual(last_run_at.second,mult*2)
-        
-        self._testAnchored(entry, timedelta(seconds = 1))
-        
+    
+    
+class TestSchedulerEntry(test.TestCase):
+        
+    def _testAnchored(self, entry, delta):
+        # First test is_due is False
+        last_run_at = entry.scheduled_last_run_at
+        now = last_run_at + delta 
+        is_due, next_time_to_run = entry.is_due(now = now)
+        self.assertFalse(is_due)
+        next_run_at = last_run_at + entry.run_every
+        seconds = timedelta_seconds(next_run_at - now)
+        self.assertAlmostEqual(next_time_to_run,seconds,2)
+        
+        # Second test is_due is True
+        now = next_run_at
+        is_due, next_time_to_run = entry.is_due(now = now)
+        self.assertTrue(is_due)
+        self.assertEqual(next_time_to_run,timedelta_seconds(entry.run_every))
+        
+        # check the new entry
+        new_entry = entry.next(now = now)
+        self.assertEqual(new_entry.scheduled_last_run_at,last_run_at + entry.run_every)
+            
+    def _testAnchoredEveryHour(self):
+        '''Test an hourly anchored task'''
+        entry = self._setup_schedule(AnchoredEveryHour)[0]
+        self.assertTrue(entry.anchor)
+        
+        last_run_at = entry.scheduled_last_run_at
+        self.assertEqual(last_run_at.minute,entry.anchor.minute)
+        self.assertEqual(last_run_at.second,entry.anchor.second)
+        
+        self._testAnchored(entry, timedelta(minutes = 1))
+            
+    def _testAnchoredEvery2seconds(self):
+        entry = self._setup_schedule(AnchoredEvery2seconds)[0]
+        self.assertTrue(entry.anchor)
+        
+        last_run_at = entry.scheduled_last_run_at
+        mult = int(last_run_at.second/2)
+        self.assertEqual(last_run_at.second,mult*2)
+        
+        self._testAnchored(entry, timedelta(seconds = 1))
+        