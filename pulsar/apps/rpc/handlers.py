--- conflicted
+++ resolved
@@ -1,284 +1,206 @@
-import sys
-import inspect
-import logging
-
-<<<<<<< HEAD
-from pulsar import to_bytes, is_failure, log_failure, is_async,\
-                    as_failure, maybe_async, HttpException
-from pulsar.utils.tools import checkarity
-from pulsar.utils.structures import AttributeDictionary
-from pulsar.apps.wsgi import WsgiResponse, WsgiResponseGenerator, Request
-=======
-from pulsar import HttpException
+import sys
+import inspect
+import logging
+
+from pulsar import HttpException
 from pulsar.apps.wsgi import WsgiRequest
->>>>>>> c74a395e
-
-
-<<<<<<< HEAD
-
-__all__ = ['RpcMiddleware']
-=======
-__all__ = ['RpcHandler', 'rpc_method', 'InvalidRequest', 'InvalidParams',
+
+__all__ = ['RpcHandler', 'rpc_method', 'InvalidRequest', 'InvalidParams',
            'NoSuchFunction', 'InternalError']
->>>>>>> c74a395e
-
-LOGGER = logging.getLogger('pulsar.rpc')
-_exceptions = {}
-
-def rpc_exception(cls):
-    global _exceptions
-    code = cls.fault_code
-    _exceptions[code] = cls
-    return cls
-
-@rpc_exception
-class InvalidRequest(HttpException):
-    status = 400
-    fault_code = -32600
-    msg = 'Invalid RPC request'
+
+LOGGER = logging.getLogger('pulsar.rpc')
+_exceptions = {}
+
+def rpc_exception(cls):
+    global _exceptions
+    code = cls.fault_code
+    _exceptions[code] = cls
+    return cls
+
+@rpc_exception
+class InvalidRequest(HttpException):
+    status = 400
+    fault_code = -32600
+    msg = 'Invalid RPC request'
+    
+
+@rpc_exception    
+class ParseExcetion(InvalidRequest):
+    fault_code = -32700
+    msg = 'Parse error'
+    
+
+@rpc_exception
+class NoSuchFunction(InvalidRequest):
+    fault_code = -32601
+    msg = 'The method does not exist'
+
+
+@rpc_exception
+class InvalidParams(InvalidRequest):
+    fault_code = -32602
+    msg = 'Invalid method parameters'
+    
+    
+@rpc_exception
+class InternalError(InvalidRequest):
+    fault_code = -32602
+    msg = 'Internal error'
+
+
+def exception(code, msg):
+    global _exceptions
+    cls = _exceptions.get(code, Exception)
+    raise cls(msg)
+    
+def wrap_object_call(fname, namefunc):
+    def _(self,*args,**kwargs):
+        f = getattr(self, fname)
+        return f(*args,**kwargs)
+    _.__name__ = namefunc
+    return _
+
+def rpc_method(func, doc=None, format='json', request_handler=None):
+    '''A decorator which exposes a function ``func`` as an rpc function.
+
+:parameter func: The function to expose.
+:parameter doc: Optional doc string. If not provided the doc string of
+    ``func`` will be used.
+:parameter format: Optional output format.
+:parameter request_handler: function which takes ``request``, ``format`` and
+    ``kwargs`` and return a new ``kwargs`` to be passed to ``func``.
+    It can be used to add additional parameters based on request and format.
+    '''
+    def _(self, *args, **kwargs):
+        request = args[0]
+        if request_handler:
+            kwargs = request_handler(request, format, kwargs)
+        request.format = kwargs.pop('format', format)
+        try:
+            return func(*args, **kwargs)
+        except TypeError:
+            rpcerror(func, args, kwargs)
+        
+    _.__doc__ = doc or func.__doc__
+    _.__name__ = func.__name__
+    _.FromApi = True
+    return _
+
+
+class MetaRpcHandler(type):
+    '''A metaclass for rpc handlers.
+Add a limited ammount of magic to RPC handlers.'''
+    def __new__(cls, name, bases, attrs):
+        make = super(MetaRpcHandler, cls).__new__
+        if attrs.pop('virtual', None):
+            return make(cls, name, bases, attrs)
+        funcprefix = attrs.get('serve_as')
+        if not funcprefix:
+            for base in bases[::-1]:
+                if isinstance(base, MetaRpcHandler):
+                    funcprefix = base.serve_as
+                    if funcprefix:
+                        break
+        if funcprefix:
+            rpc = set()
+            fprefix = '%s_' % funcprefix
+            n = len(fprefix)
+            for key, method in list(attrs.items()):
+                if hasattr(method, '__call__') and key.startswith(fprefix):
+                    method_name = key[n:]
+                    rpc.add(method_name)
+            for base in bases[::-1]:
+                if hasattr(base, 'rpc_methods'):
+                    rpc.update(base.rpc_methods)
+            attrs['rpc_methods'] = frozenset(rpc)
+        return make(cls, name, bases, attrs)
+    
     
-
-<<<<<<< HEAD
-class RPC:
-=======
-@rpc_exception    
-class ParseExcetion(InvalidRequest):
-    fault_code = -32700
-    msg = 'Parse error'
-    
-
-@rpc_exception
-class NoSuchFunction(InvalidRequest):
-    fault_code = -32601
-    msg = 'The method does not exist'
-
-
-@rpc_exception
-class InvalidParams(InvalidRequest):
-    fault_code = -32602
-    msg = 'Invalid method parameters'
->>>>>>> c74a395e
-    
-    
-@rpc_exception
-class InternalError(InvalidRequest):
-    fault_code = -32602
-    msg = 'Internal error'
-
-
-def exception(code, msg):
-    global _exceptions
-    cls = _exceptions.get(code, Exception)
-    raise cls(msg)
-    
-def wrap_object_call(fname, namefunc):
-    def _(self,*args,**kwargs):
-        f = getattr(self, fname)
-        return f(*args,**kwargs)
-    _.__name__ = namefunc
-    return _
-
-def rpc_method(func, doc=None, format='json', request_handler=None):
-    '''A decorator which exposes a function ``func`` as an rpc function.
-
-:parameter func: The function to expose.
-:parameter doc: Optional doc string. If not provided the doc string of
-    ``func`` will be used.
-:parameter format: Optional output format.
-:parameter request_handler: function which takes ``request``, ``format`` and
-    ``kwargs`` and return a new ``kwargs`` to be passed to ``func``.
-    It can be used to add additional parameters based on request and format.
-    '''
-    def _(self, *args, **kwargs):
-        request = args[0]
-        if request_handler:
-            kwargs = request_handler(request, format, kwargs)
-        request.format = kwargs.pop('format', format)
-        try:
-            return func(*args, **kwargs)
-        except TypeError:
-            rpcerror(func, args, kwargs)
-        
-    _.__doc__ = doc or func.__doc__
-    _.__name__ = func.__name__
-    _.FromApi = True
-    return _
-
-
-class MetaRpcHandler(type):
-    '''A metaclass for rpc handlers.
-Add a limited ammount of magic to RPC handlers.'''
-    def __new__(cls, name, bases, attrs):
-        make = super(MetaRpcHandler, cls).__new__
-        if attrs.pop('virtual', None):
-            return make(cls, name, bases, attrs)
-        funcprefix = attrs.get('serve_as')
-        if not funcprefix:
-            for base in bases[::-1]:
-                if isinstance(base, MetaRpcHandler):
-                    funcprefix = base.serve_as
-                    if funcprefix:
-                        break
-        if funcprefix:
-            rpc = set()
-            fprefix = '%s_' % funcprefix
-            n = len(fprefix)
-            for key, method in list(attrs.items()):
-                if hasattr(method, '__call__') and key.startswith(fprefix):
-                    method_name = key[n:]
-                    rpc.add(method_name)
-            for base in bases[::-1]:
-                if hasattr(base, 'rpc_methods'):
-                    rpc.update(base.rpc_methods)
-            attrs['rpc_methods'] = frozenset(rpc)
-        return make(cls, name, bases, attrs)
-    
-    
-class RpcHandler(MetaRpcHandler('_RpcHandler', (object,), {'virtual': True})):
-    serve_as     = 'rpc'
-    '''Prefix for class methods providing remote services. Default: ``rpc``.'''
+class RpcHandler(MetaRpcHandler('_RpcHandler', (object,), {'virtual': True})):
+    serve_as     = 'rpc'
+    '''Prefix for class methods providing remote services. Default: ``rpc``.'''
     separator    = '.'
-<<<<<<< HEAD
-    '''Separator between :attr:`subHandlers`.'''
-    content_type = 'text/plain'
-    methods = ('get','post','put','head','delete','trace','connect')
-    charset = 'utf-8'
-    _info_exceptions = (Fault,)
-=======
-    '''HTTP method allowed by this handler.'''
+    '''HTTP method allowed by this handler.'''
     virtual = True
->>>>>>> c74a395e
-
-    def __init__(self, subhandlers=None, title=None, documentation=None):
-        self._parent = None
-        self.subHandlers = {}
-        self.title = title or self.__class__.__name__
-        self.documentation = documentation or self.__doc__
-        if subhandlers:
-            for prefix,handler in subhandlers.items():
-                if inspect.isclass(handler):
-                    handler = handler()
-                self.putSubHandler(prefix, handler)
-
-    @property
-    def parent(self):
-        '''The parent :class:`RpcHandler` or ``None`` if this
-is the root handler.'''
-        return self._parent
-
-    @property
-    def root(self):
-        '''The root :class:`RpcHandler` or ``self`` if this
-is the root handler.'''
-        return self._parent.root if self._parent is not None else self
-
-    def isroot(self):
-        '''``True`` if this is the root handler.'''
-        return self._parent == None
-
-    def putSubHandler(self, prefix, handler):
-        '''Add a sub :class:`RpcHandler` with prefix ``prefix``.
-
-:keyword prefix: a string defining the prefix of the subhandler
-:keyword handler: the sub-handler.
-        '''
-        self.subHandlers[prefix] = handler
-        handler._parent = self
-        return self
-
-    def getSubHandler(self, prefix):
-        '''Get a sub :class:`RpcHandler` at ``prefix``.'''
-        return self.subHandlers.get(prefix)
-
-    def wrap_function_decorator(self, request, *args, **kwargs):
-        return request.func(rpc.handler, request, *args,**kwargs)
-
-    def get_handler(self, method):
-        if not method:
-            raise NoSuchFunction('RPC method not supplied')
-        bits = method.split(self.separator, 1)
-        handler = self
-        method_name = bits[-1]
-        for bit in bits[:-1]:
-            subhandler = handler.getSubHandler(bit)
-            if subhandler is None:
-                method_name = method
-                break
-            else:
-                handler = subhandler
-        if method_name in handler.rpc_methods:
-            return getattr(handler, '%s_%s' % (self.serve_as, method_name))
-        else:
-            raise NoSuchFunction('RPC method "%s" not available.' % method)
-
-    def listFunctions(self, prefix=''):
-        for name in sorted(self.rpc_methods):
-            method = getattr(self, '%s_%s' % (self.serve_as, name))
-            doc = {'doc': method.__doc__ or 'No docs', 'section': prefix}
-            yield '%s%s' % (prefix, name), doc
-        for name, handler in self.subHandlers.items():
-            pfx = '%s%s%s' % (prefix, name, self.separator)
-            for f, doc in handler.listFunctions(pfx):
-                yield f, doc
-
-    def _docs(self):
-        for name, data in self.listFunctions():
-            link = '.. _functions-{0}:'.format(name)
-            title = name
-            under = (2+len(title))*'-'
-            yield '\n'.join((link,'',title,under,'',data['doc'],'\n'))
-
-    def docs(self):
-<<<<<<< HEAD
-        return '\n'.join(self._docs())
-
-
-class RpcMiddleware(object):
-    '''A WSGI_ middleware for serving an :class:`RpcHandler`.
-
-.. attribute:: handler
-
-    The :class:`RpcHandler` to serve.
-
-.. attribute:: path
-
-    The path where the RPC is located
-
-    Default ``None``
-'''
-    request_class = Request
-
-    def __init__(self, handler, path=None):
-        self.handler = handler
-        self.path = path or '/'
-
-    def __str__(self):
-        return self.path
-
-    def __repr__(self):
-        return '{0}({1})'.format(self.__class__.__name__,self)
-
-    @property
-    def route(self):
-        return self.path
-
-    def __call__(self, environ, start_response):
-        '''The WSGI handler which consume the remote procedure call'''
-        path = environ['PATH_INFO'] or '/'
-        if path == self.path:
-            method = environ['REQUEST_METHOD'].lower()
-            if method not in self.handler.methods:
-                raise HttpException(status=405, msg='Method "%s" not allowed' %\
-                                    method)
-            data = environ['wsgi.input'].read()
-            hnd = self.handler
-            method, args, kwargs, id, version = hnd.get_method_and_args(data)
-            hnd.request(environ, method, args, kwargs, id, version)
-            request = self.request_class(environ)
-            return ResponseGenerator(request, start_response)
-
-
-=======
-        return '\n'.join(self._docs())
-
->>>>>>> c74a395e
+
+    def __init__(self, subhandlers=None, title=None, documentation=None):
+        self._parent = None
+        self.subHandlers = {}
+        self.title = title or self.__class__.__name__
+        self.documentation = documentation or self.__doc__
+        if subhandlers:
+            for prefix,handler in subhandlers.items():
+                if inspect.isclass(handler):
+                    handler = handler()
+                self.putSubHandler(prefix, handler)
+
+    @property
+    def parent(self):
+        '''The parent :class:`RpcHandler` or ``None`` if this
+is the root handler.'''
+        return self._parent
+
+    @property
+    def root(self):
+        '''The root :class:`RpcHandler` or ``self`` if this
+is the root handler.'''
+        return self._parent.root if self._parent is not None else self
+
+    def isroot(self):
+        '''``True`` if this is the root handler.'''
+        return self._parent == None
+
+    def putSubHandler(self, prefix, handler):
+        '''Add a sub :class:`RpcHandler` with prefix ``prefix``.
+
+:keyword prefix: a string defining the prefix of the subhandler
+:keyword handler: the sub-handler.
+        '''
+        self.subHandlers[prefix] = handler
+        handler._parent = self
+        return self
+
+    def getSubHandler(self, prefix):
+        '''Get a sub :class:`RpcHandler` at ``prefix``.'''
+        return self.subHandlers.get(prefix)
+
+    def wrap_function_decorator(self, request, *args, **kwargs):
+        return request.func(rpc.handler, request, *args,**kwargs)
+
+    def get_handler(self, method):
+        if not method:
+            raise NoSuchFunction('RPC method not supplied')
+        bits = method.split(self.separator, 1)
+        handler = self
+        method_name = bits[-1]
+        for bit in bits[:-1]:
+            subhandler = handler.getSubHandler(bit)
+            if subhandler is None:
+                method_name = method
+                break
+            else:
+                handler = subhandler
+        if method_name in handler.rpc_methods:
+            return getattr(handler, '%s_%s' % (self.serve_as, method_name))
+        else:
+            raise NoSuchFunction('RPC method "%s" not available.' % method)
+
+    def listFunctions(self, prefix=''):
+        for name in sorted(self.rpc_methods):
+            method = getattr(self, '%s_%s' % (self.serve_as, name))
+            doc = {'doc': method.__doc__ or 'No docs', 'section': prefix}
+            yield '%s%s' % (prefix, name), doc
+        for name, handler in self.subHandlers.items():
+            pfx = '%s%s%s' % (prefix, name, self.separator)
+            for f, doc in handler.listFunctions(pfx):
+                yield f, doc
+
+    def _docs(self):
+        for name, data in self.listFunctions():
+            link = '.. _functions-{0}:'.format(name)
+            title = name
+            under = (2+len(title))*'-'
+            yield '\n'.join((link,'',title,under,'',data['doc'],'\n'))
+
+    def docs(self):
+        return '\n'.join(self._docs())