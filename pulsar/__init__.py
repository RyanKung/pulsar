# -*- coding: utf-8 -
'''Event driven concurrent framework for Python'''
<<<<<<< HEAD
VERSION = (0, 7, 3, 'beta', 1)
=======
VERSION = (0, 7, 3, 'final', 1)

import os
>>>>>>> c86449b6

from .utils.version import get_version

__version__ = version = get_version(VERSION)
__license__ = "BSD"
__author__ = "Luca Sbardella"
__contact__ = "luca.sbardella@gmail.com"
__homepage__ = "https://github.com/quantmind/pulsar"
__docformat__ = "restructuredtext"
CLASSIFIERS = ['Development Status :: 4 - Beta',
               'Environment :: Web Environment',
               'Intended Audience :: Developers',
               'License :: OSI Approved :: BSD License',
               'Operating System :: OS Independent',
               'Programming Language :: Python',
               'Programming Language :: Python :: 2',
               'Programming Language :: Python :: 2.6',
               'Programming Language :: Python :: 2.7',
               'Programming Language :: Python :: 3',
               'Programming Language :: Python :: 3.2',
               'Programming Language :: Python :: 3.3',
               'Programming Language :: Python :: Implementation :: PyPy',
               'Topic :: Internet',
               'Topic :: Utilities',
               'Topic :: System :: Distributed Computing',
               'Topic :: Software Development :: Libraries :: Python Modules',
               'Topic :: Internet :: WWW/HTTP',
               'Topic :: Internet :: WWW/HTTP :: WSGI',
               'Topic :: Internet :: WWW/HTTP :: WSGI :: Server',
               'Topic :: Internet :: WWW/HTTP :: Dynamic Content']


DEFAULT_PORT = 8060
ASYNC_TIMEOUT = None
SERVER_NAME = 'pulsar'
JAPANESE = b'\xe3\x83\x91\xe3\x83\xab\xe3\x82\xb5\xe3\x83\xbc'.decode('utf-8')
CHINESE = b'\xe8\x84\x89\xe5\x86\xb2\xe6\x98\x9f'.decode('utf-8')
SERVER_SOFTWARE = "{0}/{1}".format(SERVER_NAME, version)

if os.environ.get('pulsar_setup_running') != 'yes':
    from .utils.exceptions import *
    from .utils import system
    platform = system.platform
    from .utils.config import *
    from .async import *
    from .apps import *
    #
    # Import pubsub local backend for commands
    from .apps.pubsub import local
    del local
    # Import tasks local backend for commands
    from .apps.tasks.backends import local
    del local
    del get_version<|MERGE_RESOLUTION|>--- conflicted
+++ resolved
@@ -1,12 +1,7 @@
 # -*- coding: utf-8 -
-'''Event driven concurrent framework for Python'''
-<<<<<<< HEAD
-VERSION = (0, 7, 3, 'beta', 1)
-=======
 VERSION = (0, 7, 3, 'final', 1)
 
 import os
->>>>>>> c86449b6
 
 from .utils.version import get_version
 
