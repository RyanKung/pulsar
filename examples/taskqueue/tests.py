--- conflicted
+++ resolved
@@ -1,290 +1,279 @@
-'''Tests the "taskqueue" example.'''
-from time import time, sleep
-from datetime import datetime, timedelta
-
-from pulsar import send, get_application, get_actor, NOT_DONE
-from pulsar.apps import tasks, rpc
-from pulsar.utils.timeutils import timedelta_seconds
-from pulsar.apps.test import unittest, run_on_arbiter, dont_run_with_thread
-
-from .manage import server
-
-
-CODE_TEST = '''\
-import time
-def task_function(N = 10, lag = 0.1):
-    time.sleep(lag)
-    return N*N
-'''        
-def wait_for_task(proxy, result):
-    while result['status'] in tasks.UNREADY_STATES:
-        result = yield proxy.get_task(id=result['id'])
-            
-
-class TestTaskClasses(unittest.TestCase):
-    
-    def testTask(self):
-        self.assertRaises(NotImplementedError, tasks.Task.get_task, None, 1)
-        self.assertRaises(NotImplementedError, tasks.Task.save_task, None, 1)
-        self.assertRaises(NotImplementedError, tasks.Task.delete_tasks, None, 1)
-        task = tasks.Task()
-        self.assertFalse(task.on_received())
-        self.assertFalse(task.on_start())
-        self.assertFalse(task.on_timeout())
-        self.assertFalse(task.on_finish())
-
-        
-class TestTaskQueueOnThread(unittest.TestCase):
-    concurrency = 'thread'
-    app = None
-    
-    @classmethod
-    def name_tq(cls):
-        return 'testtask_'+cls.concurrency
-    
-    @classmethod
-    def name_rpc(cls):
-        return cls.name_tq() + '_rpc'
-    
-    @classmethod
-    def setUpClass(cls):
-        # The name of the task queue application
-        s = server(cls.name_tq(), bind='127.0.0.1:0',
-                   concurrency=cls.concurrency)
-        cls.app = yield send('arbiter', 'run', s)
-        cls.proxy = rpc.JsonProxy('http://{0}:{1}'.format(*cls.app.address))
-
-    @classmethod
-    def tearDownClass(cls):
-        if cls.app:
-            yield send('arbiter', 'kill_actor', cls.name_tq())
-            yield send('arbiter', 'kill_actor', cls.name_rpc())
-
-    @run_on_arbiter
-    def test_meta(self):
-        '''Tests meta attributes of taskqueue'''
+'''Tests the "taskqueue" example.'''
+from time import time, sleep
+from datetime import datetime, timedelta
+
+from pulsar import send, get_application, get_actor, NOT_DONE
+from pulsar.apps import tasks, rpc
+from pulsar.utils.timeutils import timedelta_seconds
+from pulsar.apps.test import unittest, run_on_arbiter, dont_run_with_thread
+
+from .manage import server
+
+
+CODE_TEST = '''\
+import time
+def task_function(N = 10, lag = 0.1):
+    time.sleep(lag)
+    return N*N
+'''        
+def wait_for_task(proxy, result):
+    while result['status'] in tasks.UNREADY_STATES:
+        result = yield proxy.get_task(id=result['id'])
+            
+
+class TestTaskClasses(unittest.TestCase):
+    
+    def testTask(self):
+        self.assertRaises(NotImplementedError, tasks.Task.get_task, None, 1)
+        self.assertRaises(NotImplementedError, tasks.Task.save_task, None, 1)
+        self.assertRaises(NotImplementedError, tasks.Task.delete_tasks, None, 1)
+        task = tasks.Task()
+        self.assertFalse(task.on_received())
+        self.assertFalse(task.on_start())
+        self.assertFalse(task.on_timeout())
+        self.assertFalse(task.on_finish())
+
+        
+class TestTaskQueueOnThread(unittest.TestCase):
+    concurrency = 'thread'
+    app = None
+    
+    @classmethod
+    def name_tq(cls):
+        return 'testtask_'+cls.concurrency
+    
+    @classmethod
+    def name_rpc(cls):
+        return cls.name_tq() + '_rpc'
+    
+    @classmethod
+    def setUpClass(cls):
+        # The name of the task queue application
+        s = server(cls.name_tq(), bind='127.0.0.1:0',
+                   concurrency=cls.concurrency)
+        cls.app = yield send('arbiter', 'run', s)
+        cls.proxy = rpc.JsonProxy('http://{0}:{1}'.format(*cls.app.address))
+
+    @classmethod
+    def tearDownClass(cls):
+        if cls.app:
+            yield send('arbiter', 'kill_actor', cls.name_tq())
+            yield send('arbiter', 'kill_actor', cls.name_rpc())
+
+    @run_on_arbiter
+    def test_meta(self):
+        '''Tests meta attributes of taskqueue'''
+        app = get_application(self.name_tq())
+        self.assertTrue(app)
+        self.assertEqual(app.name, self.name_tq())
+        self.assertTrue(app.registry)
+        scheduler = app.scheduler
+        self.assertTrue(scheduler.entries)
+        job = app.registry['runpycode']
+        self.assertEqual(job.type,'regular')
+        self.assertTrue(job.can_overlap)
+        id = job.make_task_id((),{})
+        self.assertTrue(id)
+        self.assertNotEqual(id,job.make_task_id((),{}))
+        
+    @run_on_arbiter
+    def test_registry(self):
+        app = get_application(self.name_tq())
+        self.assertTrue(isinstance(app.registry, dict))
+        regular = app.registry.regular()
+        periodic = app.registry.periodic()
+        self.assertTrue(regular)
+        self.assertTrue(periodic)
+        
+    @run_on_arbiter
+    def test_rpc_meta(self):
+        app = get_application(self.name_rpc())
+        self.assertTrue(app)
+        self.assertEqual(app.name, self.name_rpc())
+        rpc = app.callable
+        root = rpc.handler
+        tq = root.taskqueue
+        self.assertEqual(tq, self.name_tq())
+
+    @run_on_arbiter
+    def test_check_next_run(self):
+        app = get_application(self.name_tq())
+        scheduler = app.scheduler
+        scheduler.tick()
+        self.assertTrue(scheduler.next_run > datetime.now())
+        
+    @run_on_arbiter
+    def test_not_overlap(self):
+        app = get_application(self.name_tq())
+        self.assertTrue('notoverlap' in app.registry)
+        r1 = app.scheduler.run('notoverlap', 1)
+        self.assertEqual(str(r1), 'notoverlap(%s)' % r1.id)
+        self.assertTrue(r1._queued)
+        r2 = app.scheduler.run('notoverlap', 1)
+        self.assertFalse(r2._queued)
+        id = r1.id
+        self.assertEqual(id, r2.id)
+        # We need to make sure the first task is completed
+        get_task = app.scheduler.get_task
+        while get_task(id).status in tasks.UNREADY_STATES:
+            yield NOT_DONE
+        self.assertEqual(get_task(id).status, tasks.SUCCESS)
+    
+    @run_on_arbiter    
+    def test_id_not_overlap(self):
+        '''Check `make_task_id` when `can_overlap` attribute is set to False.'''
+        app = get_application(self.name_tq())
+        job = app.registry['notoverlap']
+        self.assertEqual(job.type, 'regular')
+        self.assertFalse(job.can_overlap)
+        #
+        id = job.make_task_id((),{})
+        self.assertTrue(id)
+        self.assertEqual(id, job.make_task_id((),{}))
+        #
+        id = job.make_task_id((10,'bla'),{'p':45})
+        self.assertTrue(id)
+        self.assertEqual(id,job.make_task_id((10,'bla'),{'p':45}))
+        #
+        id = job.make_task_id((),{'p':45,'c':'bla'})
+        self.assertTrue(id)
+        self.assertEqual(id,job.make_task_id((),{'p':45,'c':'bla'}))
+        self.assertNotEqual(id,job.make_task_id((),{'p':45,'d':'bla'}))
+        self.assertNotEqual(id,job.make_task_id((),{'p':45,'c':'blas'}))
+        
+    @run_on_arbiter
+    def test_delete_task(self):
         app = get_application(self.name_tq())
-        self.assertTrue(app)
-        self.assertEqual(app.name, self.name_tq())
-        self.assertTrue(app.registry)
-        scheduler = app.scheduler
-        self.assertTrue(scheduler.entries)
-        job = app.registry['runpycode']
-        self.assertEqual(job.type,'regular')
-        self.assertTrue(job.can_overlap)
-        id = job.make_task_id((),{})
-        self.assertTrue(id)
-        self.assertNotEqual(id,job.make_task_id((),{}))
-        
-    @run_on_arbiter
-    def test_registry(self):
-        app = get_application(self.name_tq())
-        self.assertTrue(isinstance(app.registry, dict))
-        regular = app.registry.regular()
-        periodic = app.registry.periodic()
-        self.assertTrue(regular)
-        self.assertTrue(periodic)
-        
-    @run_on_arbiter
-    def test_rpc_meta(self):
-        app = get_application(self.name_rpc())
-        self.assertTrue(app)
-        self.assertEqual(app.name, self.name_rpc())
-        rpc = app.callable
-        root = rpc.handler
-        tq = root.taskqueue
-        self.assertEqual(tq, self.name_tq())
-
-    @run_on_arbiter
-    def test_check_next_run(self):
-        app = get_application(self.name_tq())
-        scheduler = app.scheduler
-        scheduler.tick()
-        self.assertTrue(scheduler.next_run > datetime.now())
-        
-    @run_on_arbiter
-    def test_not_overlap(self):
-        app = get_application(self.name_tq())
-        self.assertTrue('notoverlap' in app.registry)
-<<<<<<< HEAD
-        r1 = app.scheduler.queue_task('notoverlap', (1,), {})
-        self.assertEqual(str(r1), 'notoverlap(%s)' % r1.id)
-        self.assertTrue(r1._queued)
-        r2 = app.scheduler.queue_task('notoverlap', (1,), {})
-=======
-        r1 = app.scheduler.run('notoverlap', 1)
-        self.assertEqual(str(r1), 'notoverlap(%s)' % r1.id)
-        self.assertTrue(r1._queued)
-        r2 = app.scheduler.run('notoverlap', 1)
->>>>>>> c74a395e
-        self.assertFalse(r2._queued)
-        id = r1.id
-        self.assertEqual(id, r2.id)
-        # We need to make sure the first task is completed
-        get_task = app.scheduler.get_task
-        while get_task(id).status in tasks.UNREADY_STATES:
-            yield NOT_DONE
-        self.assertEqual(get_task(id).status, tasks.SUCCESS)
-    
-    @run_on_arbiter    
-    def test_id_not_overlap(self):
-        '''Check `make_task_id` when `can_overlap` attribute is set to False.'''
-        app = get_application(self.name_tq())
-        job = app.registry['notoverlap']
-        self.assertEqual(job.type, 'regular')
-        self.assertFalse(job.can_overlap)
-        #
-        id = job.make_task_id((),{})
-        self.assertTrue(id)
-        self.assertEqual(id, job.make_task_id((),{}))
-        #
-        id = job.make_task_id((10,'bla'),{'p':45})
-        self.assertTrue(id)
-        self.assertEqual(id,job.make_task_id((10,'bla'),{'p':45}))
-        #
-        id = job.make_task_id((),{'p':45,'c':'bla'})
-        self.assertTrue(id)
-        self.assertEqual(id,job.make_task_id((),{'p':45,'c':'bla'}))
-        self.assertNotEqual(id,job.make_task_id((),{'p':45,'d':'bla'}))
-        self.assertNotEqual(id,job.make_task_id((),{'p':45,'c':'blas'}))
-        
-    @run_on_arbiter
-    def test_delete_task(self):
-        app = get_application(self.name_tq())
-<<<<<<< HEAD
-        r1 = app.scheduler.queue_task('addition', (1,4), {})
-=======
         r1 = app.scheduler.run('addition', 1, 4)
->>>>>>> c74a395e
-        id = r1.id
-        get_task = app.scheduler.get_task
-        while get_task(id).status in tasks.UNREADY_STATES:
-            yield NOT_DONE
-        r2 = get_task(id)
-        self.assertEqual(r1.id, r2.id)
-        r2 = get_task(id, remove=True)
-        self.assertEqual(get_task(id), None)
-        self.assertEqual(get_task(r1), r1)
-        app.scheduler.delete_tasks()
-        
-    def test_rpc_ping(self):
-        self.async.assertEqual(self.proxy.ping(), 'pong')
-        
-    def test_rpc_job_list(self):
-        jobs = yield self.proxy.job_list()
-        self.assertTrue(jobs)
-        self.assertTrue(isinstance(jobs, list))
-        d = dict(jobs)
-        pycode = d['runpycode']
-        self.assertEqual(pycode['type'], 'regular')
-        
-    def test_rpc_job_list_with_names(self):
-        jobs = yield self.proxy.job_list(jobnames=['runpycode'])
-        self.assertEqual(len(jobs), 1)
-        jobs = yield self.proxy.job_list(jobnames=['xxxxxx'])
-        self.assertEqual(len(jobs), 0)
-        
-    def test_rpc_next_scheduled_tasks(self):
-        next = yield self.proxy.next_scheduled_tasks()
-        self.assertTrue(next)
-        self.assertEqual(len(next), 2)
-        next = yield self.proxy.next_scheduled_tasks(jobnames=['testperiodic'])
-        self.assertTrue(next)
-        self.assertEqual(len(next), 2)
-        self.assertEqual(next[0], 'testperiodic')
-        self.assertTrue(next[1] >= 0)
-        
-    def test_run_new_task_error(self):
-        self.async.assertRaises(rpc.InvalidParams, self.proxy.run_new_task)
-        self.async.assertRaises(rpc.InvalidParams, self.proxy.run_new_task,
-                                jobname='xxxx', bla='foo')
-        
-    def test_run_new_task_RunPyCode(self):
-        '''Run a new task from the *runpycode* task factory.'''
-        r = yield self.proxy.run_new_task(jobname='runpycode', code=CODE_TEST, N=3)
-        self.assertTrue(r)
-        self.assertTrue(r['id'])
-        self.assertTrue(r['time_executed'])
-        r = yield wait_for_task(self.proxy, r)
-        self.assertEqual(r['status'], tasks.SUCCESS)
-        self.assertEqual(r['result'], 9)
-        
-    def test_run_new_task_addition(self):
-        r = yield self.proxy.run_new_task(jobname='addition', a=40, b=50)
-        self.assertTrue(r)
-        self.assertTrue(r['time_executed'])
-        r = yield wait_for_task(self.proxy, r)
-        self.assertEqual(r['status'], tasks.SUCCESS)
-        self.assertEqual(r['result'], 90)
-        
-    def test_run_new_task_periodicerror(self):
-        r = yield self.proxy.run_new_task(jobname='testperiodicerror')
-        r = yield wait_for_task(self.proxy, r)
-        self.assertEqual(r['status'], tasks.FAILURE)
-        self.assertTrue('kaputt' in r['result'])
-        
-    def test_run_new_task_asynchronous(self):
-        response = yield self.proxy.run_new_task(jobname='asynchronous',loops=3)
-        r = yield wait_for_task(self.proxy, response)
-        self.assertEqual(response['status'], tasks.SUCCESS)
-        result = response['result']
-        self.assertEqual(result['loops'], 3)
-        self.assertEqual(result['end']-result['start'], 3)
-        
-    def test_run_new_task_expiry(self):
-        r = yield self.proxy.run_new_task(jobname='addition', a=40, b=50,
-                                          meta_data={'expiry': time()})
-        self.assertTrue(r)
-        r = yield wait_for_task(self.proxy, r)
-        self.assertEqual(r['status'], tasks.REVOKED)
-        
-    def test_run_producerconsumer(self):
-        '''A task which produce other tasks'''
-        sample = 10
-        r = yield self.proxy.run_new_task(jobname='standarddeviation',
-                                          sample=sample, size=100)
-        self.assertTrue(r)
-        r = yield wait_for_task(self.proxy, r)
-        self.assertEqual(r['status'], tasks.SUCCESS)
-        self.assertTrue(tasks.nice_task_message(r))
-        # We check for the tasks created
-        stasks = []
-        while len(stasks) < sample:
-            ts = self.proxy.get_tasks(from_task=r['id'])
-            stasks = []
-            for t in ts:
-                if t['status'] not in tasks.UNREADY_STATES:
-                    stasks.append(t)
-                    self.assertEqual(t['status'], tasks.SUCCESS)
-        self.assertEqual(len(stasks), sample)
-        
-
+        id = r1.id
+        get_task = app.scheduler.get_task
+        while get_task(id).status in tasks.UNREADY_STATES:
+            yield NOT_DONE
+        r2 = get_task(id)
+        self.assertEqual(r1.id, r2.id)
+        r2 = get_task(id, remove=True)
+        self.assertEqual(get_task(id), None)
+        self.assertEqual(get_task(r1), r1)
+        app.scheduler.delete_tasks()
+        
+    def test_rpc_ping(self):
+        self.async.assertEqual(self.proxy.ping(), 'pong')
+        
+    def test_rpc_job_list(self):
+        jobs = yield self.proxy.job_list()
+        self.assertTrue(jobs)
+        self.assertTrue(isinstance(jobs, list))
+        d = dict(jobs)
+        pycode = d['runpycode']
+        self.assertEqual(pycode['type'], 'regular')
+        
+    def test_rpc_job_list_with_names(self):
+        jobs = yield self.proxy.job_list(jobnames=['runpycode'])
+        self.assertEqual(len(jobs), 1)
+        jobs = yield self.proxy.job_list(jobnames=['xxxxxx'])
+        self.assertEqual(len(jobs), 0)
+        
+    def test_rpc_next_scheduled_tasks(self):
+        next = yield self.proxy.next_scheduled_tasks()
+        self.assertTrue(next)
+        self.assertEqual(len(next), 2)
+        next = yield self.proxy.next_scheduled_tasks(jobnames=['testperiodic'])
+        self.assertTrue(next)
+        self.assertEqual(len(next), 2)
+        self.assertEqual(next[0], 'testperiodic')
+        self.assertTrue(next[1] >= 0)
+        
+    def test_run_new_task_error(self):
+        self.async.assertRaises(rpc.InvalidParams, self.proxy.run_new_task)
+        self.async.assertRaises(rpc.InvalidParams, self.proxy.run_new_task,
+                                jobname='xxxx', bla='foo')
+        
+    def test_run_new_task_RunPyCode(self):
+        '''Run a new task from the *runpycode* task factory.'''
+        r = yield self.proxy.run_new_task(jobname='runpycode', code=CODE_TEST, N=3)
+        self.assertTrue(r)
+        self.assertTrue(r['id'])
+        self.assertTrue(r['time_executed'])
+        r = yield wait_for_task(self.proxy, r)
+        self.assertEqual(r['status'], tasks.SUCCESS)
+        self.assertEqual(r['result'], 9)
+        
+    def test_run_new_task_addition(self):
+        r = yield self.proxy.run_new_task(jobname='addition', a=40, b=50)
+        self.assertTrue(r)
+        self.assertTrue(r['time_executed'])
+        r = yield wait_for_task(self.proxy, r)
+        self.assertEqual(r['status'], tasks.SUCCESS)
+        self.assertEqual(r['result'], 90)
+        
+    def test_run_new_task_periodicerror(self):
+        r = yield self.proxy.run_new_task(jobname='testperiodicerror')
+        r = yield wait_for_task(self.proxy, r)
+        self.assertEqual(r['status'], tasks.FAILURE)
+        self.assertTrue('kaputt' in r['result'])
+        
+    def test_run_new_task_asynchronous(self):
+        response = yield self.proxy.run_new_task(jobname='asynchronous',loops=3)
+        r = yield wait_for_task(self.proxy, response)
+        self.assertEqual(response['status'], tasks.SUCCESS)
+        result = response['result']
+        self.assertEqual(result['loops'], 3)
+        self.assertEqual(result['end']-result['start'], 3)
+        
+    def test_run_new_task_expiry(self):
+        r = yield self.proxy.run_new_task(jobname='addition', a=40, b=50,
+                                          meta_data={'expiry': time()})
+        self.assertTrue(r)
+        r = yield wait_for_task(self.proxy, r)
+        self.assertEqual(r['status'], tasks.REVOKED)
+        
+    def test_run_producerconsumer(self):
+        '''A task which produce other tasks'''
+        sample = 10
+        r = yield self.proxy.run_new_task(jobname='standarddeviation',
+                                          sample=sample, size=100)
+        self.assertTrue(r)
+        r = yield wait_for_task(self.proxy, r)
+        self.assertEqual(r['status'], tasks.SUCCESS)
+        self.assertTrue(tasks.nice_task_message(r))
+        # We check for the tasks created
+        stasks = []
+        while len(stasks) < sample:
+            ts = self.proxy.get_tasks(from_task=r['id'])
+            stasks = []
+            for t in ts:
+                if t['status'] not in tasks.UNREADY_STATES:
+                    stasks.append(t)
+                    self.assertEqual(t['status'], tasks.SUCCESS)
+        self.assertEqual(len(stasks), sample)
+        
+
 class b:
-#class TestTaskRpc(unittest.TestCase):
-    '''Test the Rpc and Taskqueue server, including rpc commands
+#class TestTaskRpc(unittest.TestCase):
+    '''Test the Rpc and Taskqueue server, including rpc commands
 in the TaskQueueRpcMixin class'''
-    concurrency = 'process'
-    timeout = 3
-
-    def testTaskQueueLink(self):
-        '''Check the task_queue_manager in the rpc handler.'''
-        app = self.app
-        self.assertEqual(app.name,self._name_rpc)
-        callable = app.callable
-        self.assertTrue(callable.handler.task_queue_manager)
-        task_queue_manager = callable.handler.task_queue_manager
-        self.assertEqual(task_queue_manager.name,self._name)
-
-    def testKillTaskWorker(self):
-        r = self.p.server_info()
-        m = dict(((m['name'],m) for m in r['monitors']))
-        tq = m[self._name]
-        for worker in tq['workers']:
-            aid = worker['aid']
-            r = self.p.kill_actor(aid)
+    concurrency = 'process'
+    timeout = 3
+
+    def testTaskQueueLink(self):
+        '''Check the task_queue_manager in the rpc handler.'''
+        app = self.app
+        self.assertEqual(app.name,self._name_rpc)
+        callable = app.callable
+        self.assertTrue(callable.handler.task_queue_manager)
+        task_queue_manager = callable.handler.task_queue_manager
+        self.assertEqual(task_queue_manager.name,self._name)+
+    def testKillTaskWorker(self):
+        r = self.p.server_info()
+        m = dict(((m['name'],m) for m in r['monitors']))
+        tq = m[self._name]
+        for worker in tq['workers']:
+            aid = worker['aid']
+            r = self.p.kill_actor(aid)
             self.assertTrue(r)
-
-
-#@dont_run_with_thread
-#class TestTaskQueueOnProcess(TestTaskQueueOnThread):
+
+
+#@dont_run_with_thread
+#class TestTaskQueueOnProcess(TestTaskQueueOnThread):
 #    concurrency = 'process'